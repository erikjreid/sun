// Copyright 2019, University of Colorado Boulder

/**
 * A trait for subtypes of Node. Meant for Nodes with a value that "run" on a NumberProperty and handles formatting,
 * mapping, and aria-valuetext updating.
 *
 * Also implements the listeners that respond to accessible input, such as keydown, keyup, input, and change
 * events, which may come from a keyboard or other assistive device. Bind and add these as input listeners to the
 * node mixing in this trait.
 *
 * Browsers have limitations for the interaction of a slider when the range is not evenly divisible by the step size.
 * Rather than allow the browser to natively change the valueProperty with an input event, this trait implements a
 * totally custom interaction keeping the general slider behavior the same.
 *
 * @author Michael Kauzmann (PhET Interactive Simulations)
 * @author Jesse Greenberg
 */

define( require => {
  'use strict';

  // modules
  const Emitter = require( 'AXON/Emitter' );
  const extend = require( 'PHET_CORE/extend' );
  const inheritance = require( 'PHET_CORE/inheritance' );
  const KeyboardUtil = require( 'SCENERY/accessibility/KeyboardUtil' );
  const Node = require( 'SCENERY/nodes/Node' );
  const Property = require( 'AXON/Property' );
  const sun = require( 'SUN/sun' );
  const Util = require( 'DOT/Util' );
  const Utterance = require( 'SCENERY_PHET/accessibility/Utterance' );
  const utteranceQueue = require( 'SCENERY_PHET/accessibility/utteranceQueue' );

  // constants
  const DEFAULT_TAG_NAME = 'input';

  const AccessibleValueHandler = {

    /**
     * Implement functionality for a number spinner.
     * @public
     * @trait {Node}
     *
     * @param {function} type - The type (constructor) whose prototype that is modified.
     */
    mixInto: type => {
      assert && assert( _.includes( inheritance( type ), Node ), 'must be mixed into a Node' );

      const proto = type.prototype;

      extend( proto, {

        /**
         * This should be called in the constructor to initialize the accessible input features for the node.
         *
         * @param {Property.<number>} valueProperty
         * @param {Property.<Range>} rangeProperty - Property whose value constricts the range of valueProperty
         * @param {BooleanProperty} enabledProperty
         * @param {Object} [options] - note, does not mutate the Node
         *
         * @protected
         */
        initializeAccessibleValueHandler( valueProperty, rangeProperty, enabledProperty, options ) {

          // if rounding to keyboard step, keyboardStep must be defined so values aren't skipped and the slider   
          // doesn't get stuck while rounding to the nearest value, see https://github.com/phetsims/sun/issues/410
          if ( assert && options.roundToStepSize ) {
            assert( options.keyboardStep, 'rounding to keyboardStep, define appropriate keyboardStep to round to' );
          }

          const defaults = {

            // other
            startChange: _.noop, // called when a value change sequence starts
            endChange: _.noop, // called when a value change sequence ends
            constrainValue: _.identity, // called before valueProperty is set

            // keyboard steps for various keys/interactions
            keyboardStep: ( rangeProperty.get().max - rangeProperty.get().min ) / 20,
            shiftKeyboardStep: ( rangeProperty.get().max - rangeProperty.get().min ) / 100,
            pageKeyboardStep: ( rangeProperty.get().max - rangeProperty.get().min ) / 10,

            // TODO: this should be an enumeration, https://github.com/phetsims/gravity-force-lab-basics/issues/134
            ariaOrientation: 'horizontal', // specify orientation, read by assistive technology

<<<<<<< HEAD
            a11yValuePattern: SunConstants.VALUE_NAMED_PLACEHOLDER, // {string} if you want units or additional content, add to pattern
=======
            a11yDecimalPlaces: 0, // number of decimal places for the value when formatted and read by assistive technology
>>>>>>> b3659349

            // {boolean} - Whether or not to round the value to a multiple of the keyboardStep. This will only round
            // the value on normal key presses, rounding will not occur on large jumps like page up/page down/home/end.
            // see https://github.com/phetsims/gravity-force-lab-basics/issues/72
            roundToStepSize: false,

            /**
             * Map the valueProperty value to another number that will be read by the assistive device on
             * valueProperty changes.
             * @param {number} value
             * @returns {number}
             */
            a11yMapValue: _.identity,

            /**
             * If true, the aria-valuetext will be spoken every value change, even if the aria-valuetext doesn't
             * actually change. By default, screen readers won't speak aria-valuetext if it remains the same for
             * multiple values.
             * @type {boolean}
             */
            a11yRepeatEqualValueText: true,

            /**
             * aria-valuetext creation function, called when the valueProperty changes.
             * This string is read by AT every time the slider value changes.
             * @type {Function}
             * @param {number} formattedValue - mapped value fixed to the provided decimal places
             * @param {number} newValue - the new value, unformatted
             * @param {number} previousValue - just the "oldValue" from the property listener
             * @property {function} reset - if this function needs resetting, include a `reset` field on this function
             *                              to be called when the AccessibleValueHandler is reset.
             * @returns {string} - aria-valuetext to be set to the primarySibling
             */
            a11yCreateAriaValueText: _.identity,

            /**
             * Create content for an alert that will be sent to the utteranceQueue when the user interacts with the
             * input. Is not generated every change, but on every "drag" interaction, this is called with endChange.
             * @type {Function}
             * @param {number} formattedValue - mapped value fixed to the provided decimal places
             * @param {number} newValue - the new value, unformatted
             * @param {number} previousValue - just the "oldValue" from the property listener
             * @returns {string}
             */
            a11yCreateValueChangeAlert: null,

            /**
             * List the dependencies this Node's PDOM descriptions have. This should not include the valueProperty, but
             * should list any Properties who's change should trigger description update for this Node.
             * @type {Property[]}
             */
            a11yDependencies: []
          };

          options = _.extend( {}, defaults, options );

          assert && assert( options.ariaOrientation === 'horizontal' || options.ariaOrientation === 'vertical',
            'invalid ariaOrientation: ' + options.ariaOrientation );

          // Some options were already mutated in the constructor, only apply the accessibility-specific options here
          // so options are not doubled up, see https://github.com/phetsims/sun/issues/330
          const optionsToMutate = _.pick( options, _.keys( defaults ) );

          // cannot be set by client
          assert && assert( options.tagName === undefined, 'AccessibleValueHandler sets tagName' );
          optionsToMutate.tagName = DEFAULT_TAG_NAME;

          assert && assert( options.inputType === undefined, 'AccessibleValueHandler sets inputType' );
          optionsToMutate.inputType = 'range';

          this.mutate( optionsToMutate );

          // @private {Property.<number>}
          this._valueProperty = valueProperty;

          // @private {Property.<Range>}
          this._rangeProperty = rangeProperty;

          // @private{Property.<boolean>}
          this._enabledProperty = enabledProperty;

          // @private {function} - called when value change input is starts
          this._startChange = options.startChange;

          // @private {function} - called when value change input ends
          this._endChange = options.endChange;

          // @private {function} - called before valueProperty is set
          this._constrainValue = options.constrainValue;

          // @private (a11y) - delta for the valueProperty when using keyboard to interact with slider,
          // initialized with setKeyboardStep which does some validating
          this._keyboardStep = null;
          this.setKeyboardStep( options.keyboardStep );

          // @private (a11y) - delta for valueProperty when holding shift and using the keyboard to interact with slider
          this._shiftKeyboardStep = null;
          this.setShiftKeyboardStep( options.shiftKeyboardStep );

          // @private (a11y) - delta for valueProperty when pressing page up/page down
          this._pageKeyboardStep = null;
          this.setPageKeyboardStep( options.pageKeyboardStep );

          // @private (a11y) - whether or not 'shift' key is currently held down
          this._shiftKey = false;

          // initialize slider attributes
          this.ariaOrientation = options.ariaOrientation;

          // @private - track previous values for callbacks outside of Property listeners 
          this.oldValue = null;

          // @public - Emitted whenever there is an attempt to change the value in a particular direction. Note that
          // these will emit whether or not the value will actually change (like when stepSize is 0). These may
          // be used to change the valueProperty, changes from accessible input are handled after these are emitted.
          this.attemptedIncreaseEmitter = new Emitter();
          this.attemptedDecreaseEmitter = new Emitter();

          // @private {null|function} see options for doc
          this.a11yCreateValueChangeAlert = options.a11yCreateValueChangeAlert;

          // @private {number} - number of times the input has changed in value before the utterance made
          // was able to be spoken, only applicable if using a11yCreateValueChangeAlert
          this.timesValueTextChangedBeforeAlerting = 0;

          // @private - The utterance sent to the utteranceQueue when the value changes, alert content generated by
          // optional a11yCreateValueChangeAlert. The alertStableDelay on this utterance will increase if the input
          // receives many interactions before the utterance can be announced so that VoiceOver has time to read the
          // aria-valuetext before the alert.
          this.utterance = new Utterance();

          // @private (a11y) - whether or not an input event has been handled. If handled, we will not respond to the
          // change event. An AT (particularly VoiceOver) may send a change event (and not an input event) to the
          // browser in response to a user gesture. We need to handle that change event, whithout also handling the
          // input event in case a device sends both events to the browser.
          this.a11yInputHandled = false;

          // @private (a11y) - some browsers will receive `input` events when the user tabs away from the slider or
          // on some key presses - if we receive a keydown event, we do not want the value to change twice, so we
          // block input event after handling the keydown event
          this.blockInput = false;

          // @private - entries like { {number}: {boolean} }, key is range key code, value is whether it is down
          this.rangeKeysDown = {};

          // @private - setting to enable/disable rounding to the step size
          this.roundToStepSize = options.roundToStepSize;

          // @private {function}
          this.a11yMapValue = options.a11yMapValue;

          // @private {function}
          this.a11yCreateAriaValueText = options.a11yCreateAriaValueText;

          // @private {Multilink}
          this._dependenciesMultilink = null;

          // @private {boolean} see options for doc
          this._a11yRepeatEqualValueText = options.a11yRepeatEqualValueText;

          this.setA11yDependencies( options.a11yDependencies );

          // listeners, must be unlinked in dispose
          const enabledRangeObserver = enabledRange => {

            // a11y - update enabled slider range for AT, required for screen reader events to behave correctly
            this.setAccessibleAttribute( 'min', enabledRange.min );
            this.setAccessibleAttribute( 'max', enabledRange.max );

            // update the step attribute slider element - this attribute is only added because it is required to
            // receive accessibility events on all browsers, and is totally separate from the step values above that
            // will modify the valueProperty. See function for more information.
            this.updateSiblingStepAttribute();
          };
          this._rangeProperty.link( enabledRangeObserver );

          // when the property changes, be sure to update the accessible input value and aria-valuetext which is read
          // by assistive technology when the value changes
          const valuePropertyListener = () => {

            const formattedValue = this.getA11yFormattedValue();

            // set the aria-valuenow attribute in case the AT requires it to read the value correctly, some may
            // fall back on this from aria-valuetext see
            // https://developer.mozilla.org/en-US/docs/Web/Accessibility/ARIA/ARIA_Techniques/Using_the_aria-valuetext_attribute#Possible_effects_on_user_agents_and_assistive_technology
            this.setAccessibleAttribute( 'aria-valuenow', formattedValue );

            // update the PDOM input value on Property change
            this.inputValue = formattedValue;
          };
          this._valueProperty.link( valuePropertyListener );

          // @private - called by disposeAccessibleValueHandler to prevent memory leaks
          this._disposeAccessibleValueHandler = () => {
            this._rangeProperty.unlink( enabledRangeObserver );
            this._valueProperty.unlink( valuePropertyListener );
            this._dependenciesMultilink && this._dependenciesMultilink.dispose();
          };
        },

        /**
         * There are some features of AccessibleValueHandler that support updating when more than just the valueProperty
         * changes. Use this method to set the dependency Properties for this value handler. This will blow away the
         * previous list (like Node.children).
         * @public
         * @param {Property[]} dependencies
         */
        setA11yDependencies( dependencies ) {
          assert && assert( Array.isArray( dependencies ) );
          assert && assert( dependencies.indexOf( this._valueProperty ) === -1,
            'The value Property is already a dependency, and does not need to be added to this list' );
          assert && dependencies.forEach( property => {
            assert && assert( property instanceof Property, `${property} is not an instance of Property` );
          } );

          // dispose the previous multilink, there is only one set of dependencies, though they can be overwritten.
          this._dependenciesMultilink && this._dependenciesMultilink.dispose();

          this._dependenciesMultilink = Property.multilink( dependencies.concat( this._valueProperty ), () => {

            this.updateAriaValueText( this.oldValue );
            this.oldValue = this._valueProperty.value;
          } );
        },

        /**
         * @param {*} oldPropertyValue - the old value of the valueProperty, can be null
         * @private
         */
        updateAriaValueText( oldPropertyValue ) {
          const formattedValue = this.getA11yFormattedValue();

          // create the dynamic aria-valuetext from a11yCreateAriaValueText.
          let newAriaValueText = this.a11yCreateAriaValueText( formattedValue, this._valueProperty.value, oldPropertyValue );

          if ( this._a11yRepeatEqualValueText && newAriaValueText === this.ariaValueText ) {

            // use a "hair space" because it won't be spoken by a screen reader when appended to the valuetext string
            newAriaValueText += '\u200A';
          }

          this.ariaValueText = newAriaValueText;
        },

        /**
         * If generating an alert when the user changes the slider value, create the alert content and send it
         * to the utterancQueue. For VoiceOver, it is important that if the value is changed multiple times before
         * the alert can be spoken, we provide more time for the AT to finish speaking aria-valuetext. Otherwise, the
         * alert may be lost. See https://github.com/phetsims/gravity-force-lab-basics/issues/146.
         */
        setUtteranceAndAlert() {
          if ( this.a11yCreateValueChangeAlert ) {

            this.utterance.resetTimingVariables();

            const formattedValue = this.getA11yFormattedValue();
            this.utterance.alert = this.a11yCreateValueChangeAlert( formattedValue, this._valueProperty.value, this.oldValue );

            if ( utteranceQueue.hasUtterance( this.utterance ) ) {
              this.timesChangedBeforeAlerting++;
            }
            else {
              this.timesChangedBeforeAlerting = 1;
            }

            // 700 and 2000 ms are arbitrary values but sound good with limited testing. We want to give enough time
            // for VO to read aria-valuetext but don't want to have too much silence before the alert is spoken.
            this.utterance.alertStableDelay = Math.min( this.timesChangedBeforeAlerting * 700, 2000 );

            utteranceQueue.addToBack( this.utterance );
          }
        },

        /**
         * Should be called after the model dependencies have been reset
         * @public
         */
        reset() {

          // reset the aria-valuetext creator if it supports that
          this.a11yCreateAriaValueText.reset && this.a11yCreateAriaValueText.reset();

          // on reset, make sure that the PDOM descriptions are completely up to date.
          this.updateAriaValueText( null );
        },

        /**
         * @private
         * get the formatted value based on the current value of the Property.
         * @returns {number}
         */
        getA11yFormattedValue() {
          const mappedValue = this.a11yMapValue( this._valueProperty.value );
          assert && assert( typeof mappedValue === 'number', 'a11yMapValue must return a number' );

          return mappedValue;
        },

        /**
         * Return the input listener that could be attached to mixed in types of AccessibleValueHandler to support
         * interaction.
         * @public
         *
         * @returns {Object}
         */
        getAccessibleValueHandlerInputListener() {
          return {
            keydown: this.handleKeyDown.bind( this ),
            keyup: this.handleKeyUp.bind( this ),
            input: this.handleInput.bind( this ),
            change: this.handleChange.bind( this ),
            blur: this.handleBlur.bind( this )
          };
        },

        /**
         * Handle a keydown event so that the value handler behaves like a traditional input that modifies
         * a number. We expect the following:
         *   - Up Arrow/Right Arrow increments value by keyboardStep
         *   - Down Arrow/Left Arrow decrements value by step size
         *   - Page up/Page down will increment/decrement value pageKeyboardStep
         *   - Home/End will set value to min/max value for the range
         *   - Pressing shift with an arrow key will increment/decrement value by shiftKeyboardStep
         *
         * Add this as an input listener to the `keydown` event to the Node mixing in AccessibleValueHandler.
         */
        handleKeyDown( event ) {
          const domEvent = event.domEvent;
          const code = domEvent.keyCode;
          this._shiftKey = domEvent.shiftKey;

          // if we receive a keydown event, we shouldn't handle any input events (which should only be provided
          // directly by an assistive device)
          this.blockInput = true;

          if ( this._enabledProperty.get() ) {

            // Prevent default so browser doesn't change input value automatically
            if ( KeyboardUtil.isRangeKey( code ) ) {
              domEvent.preventDefault(); // this should do the same thing as this.a11yInputHandled for "change" and "input"

              // if this is the first keydown this is the start of the drag interaction
              if ( !this.anyKeysDown() ) {
                this._startChange( event );
              }

              // track that a new key is being held down
              this.rangeKeysDown[ code ] = true;

              let newValue = this._valueProperty.get();
              if ( code === KeyboardUtil.KEY_END || code === KeyboardUtil.KEY_HOME ) {

                // on 'end' and 'home' snap to max and min of enabled range respectively (this is typical browser
                // behavior for sliders)
                if ( code === KeyboardUtil.KEY_END ) {
                  this.attemptedIncreaseEmitter.emit();
                  newValue = this._rangeProperty.get().max;
                }
                else if ( code === KeyboardUtil.KEY_HOME ) {
                  this.attemptedDecreaseEmitter.emit();
                  newValue = this._rangeProperty.get().min;
                }
              }
              else {
                let stepSize;
                if ( code === KeyboardUtil.KEY_PAGE_UP || code === KeyboardUtil.KEY_PAGE_DOWN ) {
                  // on page up and page down, the default step size is 1/10 of the range (this is typical browser behavior)
                  stepSize = this.pageKeyboardStep;

                  if ( code === KeyboardUtil.KEY_PAGE_UP ) {
                    this.attemptedIncreaseEmitter.emit();
                    newValue = this._valueProperty.get() + stepSize;
                  }
                  else if ( code === KeyboardUtil.KEY_PAGE_DOWN ) {
                    this.attemptedDecreaseEmitter.emit();
                    newValue = this._valueProperty.get() - stepSize;
                  }
                }
                else if ( KeyboardUtil.isArrowKey( code ) ) {

                  // if the shift key is pressed down, modify the step size (this is atypical browser behavior for sliders)
                  stepSize = domEvent.shiftKey ? this.shiftKeyboardStep : this.keyboardStep;

                  if ( code === KeyboardUtil.KEY_RIGHT_ARROW || code === KeyboardUtil.KEY_UP_ARROW ) {
                    this.attemptedIncreaseEmitter.emit();
                    newValue = this._valueProperty.get() + stepSize;
                  }
                  else if ( code === KeyboardUtil.KEY_LEFT_ARROW || code === KeyboardUtil.KEY_DOWN_ARROW ) {
                    this.attemptedDecreaseEmitter.emit();
                    newValue = this._valueProperty.get() - stepSize;
                  }

                  if ( this.roundToStepSize ) {
                    newValue = roundValue( newValue, this._valueProperty.get(), stepSize );
                  }
                }

                // limit the value to the enabled range
                newValue = Util.clamp( newValue, this._rangeProperty.get().min, this._rangeProperty.get().max );
              }

              // optionally constrain the value further
              this._valueProperty.set( this._constrainValue( newValue ) );
            }
          }
        },

        /**
         * Handle key up event on this accessible slider, managing the shift key, and calling an optional endDrag
         * function on release. Add this as an input listener to the node mixing in AccessibleValueHandler.
         * @private
         *
         * @param {Event} event
         */
        handleKeyUp( event ) {
          const domEvent = event.domEvent;

          // handle case where user tabbed to this input while an arrow key might have been held down
          if ( this.allKeysUp() ) {
            return;
          }

          // reset shift key flag when we release it
          if ( domEvent.keyCode === KeyboardUtil.KEY_SHIFT ) {
            this._shiftKey = false;
          }

          if ( this._enabledProperty.get() ) {
            if ( KeyboardUtil.isRangeKey( domEvent.keyCode ) ) {
              this.rangeKeysDown[ domEvent.keyCode ] = false;

              // when all range keys are released, we are done dragging
              if ( this.allKeysUp() ) {
                this.onInteractionEnd( event );
              }
            }
          }
        },

        /**
         * VoiceOver sends a "change" event to the slider (NOT an input event), so we need to handle the case when
         * a change event is sent but an input event ins't handled. Guarded against the case that BOTH change and
         * input are sent to the browser by the AT.
         *
         * Add this as a listener to the 'change' input event on the Node that is mixing in AccessibleValueHandler.
         *
         * @private
         *
         * @param  {Event} event
         */
        handleChange( event ) {

          if ( !this.a11yInputHandled ) {
            this.handleInput( event );
          }

          this.a11yInputHandled = false;
        },

        /**
         * Handle a direct 'input' event that might come from assistive technology. It is possible that the user agent
         * (particularly VoiceOver, or a switch device) will initiate an input event directly without going through
         * keydown. In that case, handle the change depending on which direction the user tried to go.
         *
         * Note that it is important to handle the "input" event, rather than the "change" event. The "input" will
         * fire when the value changes from a gesture, while the "change" will only happen on submission, like as
         * navigating away from the element.
         *
         * Add this as a listener to the `input` event on the Node that is mixing in AccessibleValueHandler.
         *
         * @private
         *
         * @param {Event} event
         */
        handleInput( event ) {
          if ( this._enabledProperty.get() && !this.blockInput ) {

            // don't handle again on "change" event
            this.a11yInputHandled = true;

            let newValue = this._valueProperty.get();

            const inputValue = event.domEvent.target.value;
            const stepSize = this._shiftKey ? this.shiftKeyboardStep : this.keyboardStep;

            // start of change event is start of drag
            this._startChange( event );

            if ( inputValue > this._valueProperty.get() ) {
              this.attemptedIncreaseEmitter.emit();
              newValue = this._valueProperty.get() + stepSize;
            }
            else if ( inputValue < this._valueProperty.get() ) {
              this.attemptedDecreaseEmitter.emit();
              newValue = this._valueProperty.get() - stepSize;
            }

            if ( this.roundToStepSize ) {
              newValue = roundValue( newValue, this._valueProperty.get(), stepSize );
            }

            // limit to enabled range
            newValue = Util.clamp( newValue, this._rangeProperty.get().min, this._rangeProperty.get().max );

            // optionally constrain value
            this._valueProperty.set( this._constrainValue( newValue ) );

            // end of change is the end of a drag
            this.onInteractionEnd( event );
          }
        },

        /**
         * Fires when the accessible slider loses focus.
         *
         * Add this as a listener on the `blur` event to the Node that is mixing in AccessibleValueHandler.
         * @private
         *
         * @param {Event} event
         */
        handleBlur( event ) {

          // if any range keys are currently down, call end drag because user has stopped dragging to do something else
          if ( this.anyKeysDown() ) {
            this.onInteractionEnd( event );
          }

          // reset flag in case we shift-tabbed away from slider
          this._shiftKey = false;

          // reset counter for range keys down
          this.rangeKeysDown = {};
        },

        /**
         * Interaction with this input has completed, generate an utterance describing changes if necessary and call
         * optional "end" function.
         * @private
         *
         * @param   {Event} event
         */
        onInteractionEnd( event ) {
          this.setUtteranceAndAlert();
          this._endChange( event );
        },

        /**
         * Set the delta for the value Property when using arrow keys to interact with the Node.
         * @public
         *
         * @param {number} keyboardStep
         */
        setKeyboardStep( keyboardStep ) {
          assert && assert( keyboardStep >= 0, 'keyboard step must be non-negative' );

          this._keyboardStep = keyboardStep;
        },
        set keyboardStep( keyboardStep ) { this.setKeyboardStep( keyboardStep ); },

        /**
         * Get the delta for value Property when using arrow keys.
         * @public
         *
         * @returns {number}
         */
        getKeyboardStep() {
          return this._keyboardStep;
        },
        get keyboardStep() { return this.getKeyboardStep(); },

        /**
         * Set the delta for value Property when using arrow keys with shift to interact with the Node.
         * @public
         *
         * @param {number} shiftKeyboardStep
         */
        setShiftKeyboardStep( shiftKeyboardStep ) {
          assert && assert( shiftKeyboardStep >= 0, 'shift keyboard step must be non-negative' );

          this._shiftKeyboardStep = shiftKeyboardStep;
        },
        set shiftKeyboardStep( shiftKeyboardStep ) { this.setShiftKeyboardStep( shiftKeyboardStep ); },

        /**
         * Get the delta for value Property when using arrow keys with shift to interact with the Node.
         * @public
         */
        getShiftKeyboardStep() {
          return this._shiftKeyboardStep;
        },
        get shiftKeyboardStep() { return this.getShiftKeyboardStep(); },

        /**
         * Returns whether or not the shift key is currently held down on this slider, changing the size of step.
         * @public
         *
         * @returns {boolean}
         */
        getShiftKeyDown() {
          return this._shiftKey;
        },
        get shiftKeyDown() { return this.getShiftKeyDown(); },

        /**
         * Set the delta for value Property when using page up/page down to interact with the Node.
         * @public
         *
         * @param {number} pageKeyboardStep
         */
        setPageKeyboardStep( pageKeyboardStep ) {
          assert && assert( pageKeyboardStep >= 0, 'page keyboard step must be non-negative' );

          this._pageKeyboardStep = pageKeyboardStep;
        },
        set pageKeyboardStep( pageKeyboardStep ) { this.setPageKeyboardStep( pageKeyboardStep ); },

        /**
         * Get the delta for value Property when using page up/page down to interact with the Node.
         * @public
         */
        getPageKeyboardStep() {
          return this._pageKeyboardStep;
        },
        get pageKeyboardStep() { return this.getPageKeyboardStep(); },

        /**
         * Set the orientation for the slider as specified by https://www.w3.org/TR/wai-aria-1.1/#aria-orientation.
         * Depending on the value of this attribute, a screen reader will give different indications about which
         * arrow keys should be used
         *
         * @param {string} orientation - one of "horizontal" or "vertical"
         */
        setAriaOrientation: function( orientation ) {
          assert && assert( orientation === 'horizontal' || orientation === 'vertical' );

          this._ariaOrientation = orientation;
          this.setAccessibleAttribute( 'aria-orientation', orientation );
        },
        set ariaOrientation( orientation ) { this.setAriaOrientation( orientation ); },

        /**
         * Get the orientation of the accessible slider, see setAriaOrientation for information on the behavior of this
         * attribute.
         *
         * @returns {string}
         */
        getAriaOrientation: function() {
          return this._ariaOrientation;
        },
        get ariaOrientation() { return this._ariaOrientation; },

        /**
         * Call when disposing the type that this trait is mixed into.
         * @public
         */
        disposeAccessibleValueHandler() {
          this._disposeAccessibleValueHandler();
        },

        /**
         * Returns true if all range keys are currently up (not held down).
         * @returns {boolean}
         * @private
         */
        allKeysUp() {
          return _.every( this.rangeKeysDown, function( entry ) { return !entry; } );
        },

        /**
         * Returns true if any range keys are currently down on this slider. Useful for determining when to call
         * startDrag or endDrag based on interaction.
         *
         * @returns {boolean}
         * @private
         */
        anyKeysDown() {
          return !!_.find( this.rangeKeysDown, function( entry ) { return entry; } );
        },

        /**
         * Set the `step` attribute on accessible siblings for this Node. The step attribute must be non zero
         * for the accessible input to receive accessibility events and only certain slider input values are
         * allowed depending on `step`, `min`, and `max` attributes. Only values which are equal to min value plus
         * the basis of step are allowed. If the input value is set to anything else, the result is confusing
         * keyboard behavior and the screen reader will say "Invalid" when the value changes.
         * See https://developer.mozilla.org/en-US/docs/Web/HTML/Element/input/number#step
         *
         * This limitation is too restrictive for PhET as many sliders span physical ranges with keyboard steps that
         * are design to be convenient or pedagogically useful. For example, a slider that spans 0.01 to 15 requires
         * a step of 1, but DOM specification would only allow values 0.01, 1.01, 2.01, ...
         * This restriction is the main reason we decided to "roll our own" for accessible sliders.
         *
         * We tried to use the `any` attribute which is valid according to DOM specification but screen readers
         * generally don't support it. See https://github.com/phetsims/sun/issues/413.
         *
         * Also, if the step attribute is too small relative to the entire range of the slider VoiceOver doesn't allow
         * any input events because...VoiceOver is just interesting like that.
         *
         * Current workaround for all of this is to set the step size to support the precision of the value required
         * by the client so that all values are allowed. If we encounter the VoiceOver case described above we fall
         * back to setting the step size at 1/100th of the max value since the keyboard step generally evenly divides
         * the max value rather than the full range.
         * @private
         */
        updateSiblingStepAttribute() {
          const smallestStep = Math.min( Math.min( this.keyboardStep, this.shiftKeyboardStep ), this.pageKeyboardStep );
          let stepValue = Math.pow( 10, -Util.numberOfDecimalPlaces( smallestStep ) );

          const fullRange = this._rangeProperty.get().getLength();

          // step is too small relative to full range for VoiceOver to receive input, fall back to portion of
          // full range
          if ( stepValue / fullRange < 1e-5 ) {
            stepValue = fullRange / 100;
          }

          this.setAccessibleAttribute( 'step', stepValue );
        }
      } );
    }
  };

  sun.register( 'AccessibleValueHandler', AccessibleValueHandler );

  /**
   * Round the value to the nearest step size.
   *
   * @param {number} newValue - value to be rounded
   * @param {number} currentValue - current value of the Property associated with this slider
   * @param {number} stepSize - the delta for this manipulation
   *
   * @returns {number}
   */
  var roundValue = function( newValue, currentValue, stepSize ) {
    let roundValue = newValue;
    if ( stepSize !== 0 ) {

      // round the value to the nearest keyboard step
      roundValue = Util.roundSymmetric( roundValue / stepSize ) * stepSize;

      // go back a step if we went too far due to rounding
      roundValue = correctRounding( roundValue, currentValue, stepSize );
    }
    return roundValue;
  };

  /**
   * Helper function, it is possible due to rounding to go up or down a step if we have passed the nearest step during
   * keyboard interaction. This function corrects that.
   *
   * @param {number} newValue - potential value of the Property associated with this slider
   * @param {number} currentValue - current value of the Property associated with this slider
   * @param {number} stepSize - the delta for this manipulation
   *
   * @returns {number}
   */
  var correctRounding = function( newValue, currentValue, stepSize ) {
    let correctedValue = newValue;

    const proposedStep = Math.abs( newValue - currentValue );
    const stepToFar = proposedStep > stepSize;

    // it is possible that proposedStep will be larger than the stepSize but only because of precision
    // constraints with floating point values, don't correct if that is the cases
    const stepsAboutEqual = Util.equalsEpsilon( proposedStep, stepSize, 1e-14 );
    if ( stepToFar && !stepsAboutEqual ) {
      correctedValue += ( newValue > currentValue ) ? ( -1 * stepSize ) : stepSize;
    }
    return correctedValue;
  };

  // @public {string}
  AccessibleValueHandler.DEFAULT_TAG_NAME = DEFAULT_TAG_NAME;

  return AccessibleValueHandler;
} );<|MERGE_RESOLUTION|>--- conflicted
+++ resolved
@@ -82,12 +82,6 @@
 
             // TODO: this should be an enumeration, https://github.com/phetsims/gravity-force-lab-basics/issues/134
             ariaOrientation: 'horizontal', // specify orientation, read by assistive technology
-
-<<<<<<< HEAD
-            a11yValuePattern: SunConstants.VALUE_NAMED_PLACEHOLDER, // {string} if you want units or additional content, add to pattern
-=======
-            a11yDecimalPlaces: 0, // number of decimal places for the value when formatted and read by assistive technology
->>>>>>> b3659349
 
             // {boolean} - Whether or not to round the value to a multiple of the keyboardStep. This will only round
             // the value on normal key presses, rounding will not occur on large jumps like page up/page down/home/end.

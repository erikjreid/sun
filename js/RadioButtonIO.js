--- conflicted
+++ resolved
@@ -28,15 +28,9 @@
   phetioInherit( NodeIO, 'RadioButtonIO', RadioButtonIO, {}, {
     documentation: 'A traditional radio button',
     events: [ 'fired' ],
-<<<<<<< HEAD
-    toStateObject: function( radioButton ) {
-      assert && assertInstanceOf( radioButton, phet.sun.RadioButton );
-      return NodeIO.toStateObject( radioButton );
-=======
     toStateObject: function( node ) {
       // assert && assertInstanceOf( radioButton, phet.sun.RadioButton );
       return NodeIO.toStateObject( node );
->>>>>>> d4a1e841
     },
     fromStateObject: function( stateObject ) { return NodeIO.fromStateObject( stateObject ); },
     setValue: function( instance, stateObject ) {

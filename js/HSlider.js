// Copyright 2002-2013, University of Colorado Boulder

/**
 * Horizontal slider.
 *
 * Moved from beers-law-lab/EvaporationSlider on 9/15/2013
 * see https://github.com/phetsims/sun/issues/9
 *
 * @author Chris Malley (PixelZoom, Inc.)
 */
define( function( require ) {
  'use strict';

  // modules
  var Dimension2 = require( 'DOT/Dimension2' );
  var inherit = require( 'PHET_CORE/inherit' );
  var LinearFunction = require( 'DOT/LinearFunction' );
  var Node = require( 'SCENERY/nodes/Node' );
  var Path = require( 'SCENERY/nodes/Path' );
  var Property = require( 'AXON/Property' );
  var Rectangle = require( 'SCENERY/nodes/Rectangle' );
  var Shape = require( 'KITE/Shape' );
  var SimpleDragHandler = require( 'SCENERY/input/SimpleDragHandler' );
  var ButtonListener = require( 'SCENERY/input/ButtonListener' );
  var Input = require( 'SCENERY/input/Input' );
  var Util = require( 'DOT/Util' );

  /**
   * @param {Property.<number>} valueProperty
   * @param { {min:number, max:number} } range
   * @param {Object} [options]
   * @constructor
   */
  function HSlider( valueProperty, range, options ) {

    var thisSlider = this;
    Node.call( thisSlider );

    options = _.extend( {
      // track
      trackSize: new Dimension2( 100, 5 ),
      trackFill: 'white',
      trackStroke: 'black',
      trackLineWidth: 1,
<<<<<<< HEAD
      // thumb
      thumbNode: null, // node for the thumb.  thumbSize, thumbStroke, thumbLineWidth, and thumbCenterLineStroke become irrelevant.
=======
      // {Node} optional thumb, replaces the default. Client is responsible for highlighting and disabling. Centered in the track.
      thumbNode: null,
      // default thumb (ignored if thumbNode is provided)
>>>>>>> 3274a509
      thumbSize: new Dimension2( 22, 45 ),
      thumbFillEnabled: 'rgb(50,145,184)',
      thumbFillHighlighted: 'rgb(71,207,255)',
      thumbFillDisabled: '#F0F0F0',
      thumbStroke: 'black',
      thumbLineWidth: 1,
      thumbCenterLineStroke: 'white',
      // ticks
      tickLabelSpacing: 6,
      majorTickLength: 25,
      majorTickStroke: 'black',
      majorTickLineWidth: 1,
      minorTickLength: 10,
      minorTickStroke: 'black',
      minorTickLineWidth: 1,
      // other
      cursor: 'pointer',
      enabledProperty: new Property( true ),
      startDrag: function() {}, // called when a drag sequence starts
      endDrag: function() {} // called when a drag sequence ends
    }, options );
    this.options = options; // @private TODO save only the options that are needed by prototype functions

    // @private ticks are added to this parent, so they are behind knob
    thisSlider.ticksParent = new Node();
    thisSlider.addChild( thisSlider.ticksParent );

    // @private mapping between value and track position
    thisSlider.valueToPosition = new LinearFunction( range.min, range.max, 0, options.trackSize.width, true /* clamp */ );

    // @private track
    thisSlider.track = new Rectangle( 0, 0, options.trackSize.width, options.trackSize.height,
      { fill: options.trackFill, stroke: options.trackStroke, lineWidth: options.trackLineWidth } );
    thisSlider.addChild( thisSlider.track );

    // click in the track to change the value, continue dragging if desired
    var trackHandler = new SimpleDragHandler( {
      handleTrackEvent: function( event, trail ) {
        if ( options.enabledProperty.get() ) {
          var transform = trail.subtrailTo( thisSlider ).getTransform();
          var x = transform.inversePosition2( event.pointer.point ).x;
          valueProperty.set( thisSlider.valueToPosition.inverse( x ) );
        }
      },
      start: function( event, trail ) {
        if ( options.enabledProperty.get() ) {
          options.startDrag();
        }
        this.handleTrackEvent( event, trail );
      },
      drag: function( event, trail ) {
        this.handleTrackEvent( event, trail );
      },
      end: function() {
        if ( options.enabledProperty.get() ) {
          options.endDrag();
        }
      }
    } );
    thisSlider.track.addInputListener( trackHandler );

<<<<<<< HEAD
    // assign desired thumb
    var thumb = options.thumbNode;

    // create default if thumb node not passed in
    if( !( thumb instanceof Node ) ){
      // thumb, points up
      var arcWidth = 0.25 * options.thumbSize.width;
      var thumbFill = options.enabledProperty.get() ? options.thumbFillEnabled : options.thumbFillDisabled;
      thumb = new Rectangle( -options.thumbSize.width / 2, -options.thumbSize.height / 2, options.thumbSize.width, options.thumbSize.height, arcWidth, arcWidth,
        { cursor: options.cursor, fill: thumbFill, stroke: options.thumbStroke, lineWidth: options.thumbLineWidth } );
      var centerLineYMargin = 3;
      thumb.addChild( new Path( Shape.lineSegment( 0, -( options.thumbSize.height / 2 ) + centerLineYMargin, 0, ( options.thumbSize.height / 2 ) - centerLineYMargin ), { stroke: options.thumbCenterLineStroke } ) );
    }

    // add the thumb
=======
    // thumb
    var thumb = options.thumbNode || new ThumbNode( options );
    thisSlider.thumb = thumb; // must be disposed of
>>>>>>> 3274a509
    thumb.centerY = thisSlider.track.centerY;
    thisSlider.addChild( thumb );

    // Keyboard accessibility
    thumb.addInputListener( {
      keydown: function( event, trail ) {
        var keyCode = event.domEvent.keyCode;
        var delta = keyCode === Input.KEY_LEFT_ARROW || keyCode === Input.KEY_DOWN_ARROW ? -1 :
                    keyCode === Input.KEY_RIGHT_ARROW || keyCode === Input.KEY_UP_ARROW ? +1 :
                    0;
        valueProperty.set( Util.clamp( valueProperty.get() + (range.max - range.min) * 0.1 * delta, range.min, range.max ) );
      }
    } );

    // thumb touch area
    var dx = 0.5 * thumb.width;
    var dy = 0.25 * thumb.height;
    thumb.touchArea = Shape.rectangle( ( -thumb.width / 2 ) - dx, ( -thumb.height / 2 ) - dy, thumb.width + dx + dx, thumb.height + dy + dy );

    // update value when thumb is dragged
    var thumbHandler = new SimpleDragHandler( {
      clickXOffset: 0, // x-offset between initial click and thumb's origin
      allowTouchSnag: true,
      start: function( event, trail ) {
        if ( options.enabledProperty.get() ) {
          options.startDrag();
        }
        var transform = trail.subtrailTo( thisSlider ).getTransform();
        this.clickXOffset = transform.inversePosition2( event.pointer.point ).x - thumb.x;
      },
      drag: function( event, trail ) {
        if ( options.enabledProperty.get() ) {
          var transform = trail.subtrailTo( thisSlider ).getTransform(); // we only want the transform to our parent
          var x = transform.inversePosition2( event.pointer.point ).x - this.clickXOffset;
          valueProperty.set( thisSlider.valueToPosition.inverse( x ) );
        }
      },
      end: function() {
        if ( options.enabledProperty.get() ) {
          options.endDrag();
        }
      }
    } );
    thumb.addInputListener( thumbHandler );

    // @private enable/disable
    thisSlider.enabledObserver = function( enabled ) {
      thisSlider.cursor = options.enabledProperty.get() ? options.cursor : 'default';
      if ( !enabled ) {
        if ( thumbHandler.dragging ) { thumbHandler.endDrag(); }
        if ( trackHandler.dragging ) { trackHandler.endDrag(); }
      }
    };
    thisSlider.enabledProperty = options.enabledProperty; // @private
    thisSlider.enabledProperty.link( thisSlider.enabledObserver ); // must be unlinked in dispose

    // @private update thumb location when value changes
    thisSlider.valueObserver = function( value ) {
      thumb.centerX = thisSlider.valueToPosition( value );
    };
    thisSlider.valueProperty = valueProperty; // @private
    thisSlider.valueProperty.link( thisSlider.valueObserver ); // must be unlinked in dispose

    thisSlider.mutate( options );
  }

  inherit( Node, HSlider, {

    // Ensures that this object is eligible for GC.
    dispose: function() {
      this.thumb.dispose();
      this.thumb = null;
      this.valueProperty.unlink( this.valueObserver );
      this.enabledProperty.unlink( this.enabledObserver );
    },

    /**
     * Adds a major tick mark.
     * @param {number} value
     * @param {Node} label optional
     */
    addMajorTick: function( value, label ) {
      this.addTick( value, label, this.options.majorTickLength, this.options.majorTickStroke, this.options.majorTickLineWidth );
    },

    /**
     * Adds a minor tick mark.
     * @param {number} value
     * @param {Node} label optional
     */
    addMinorTick: function( value, label ) {
      this.addTick( value, label, this.options.minorTickLength, this.options.minorTickStroke, this.options.minorTickLineWidth );
    },

    /*
     * Adds a tick mark above the track.
     * @param {number} value
     * @param {Node} label optional
     * @param {number} length
     * @param {number} stroke
     * @param {number} lineWidth
     * @private
     */
    addTick: function( value, label, length, stroke, lineWidth ) {
      var labelX = this.valueToPosition( value );
      // ticks
      var tick = new Path( new Shape()
          .moveTo( labelX, this.track.top )
          .lineTo( labelX, this.track.top - length ),
        { stroke: stroke, lineWidth: lineWidth } );
      this.ticksParent.addChild( tick );
      // label
      if ( label ) {
        this.ticksParent.addChild( label );
        label.centerX = tick.centerX;
        label.bottom = tick.top - this.options.tickLabelSpacing;
      }
    }
  } );

  /**
   * Default thumb, a rectangle with a vertical white line down the center
   * @param {Object} options see HSlider constructor
   * @constructor
   */
  function ThumbNode( options ) {

    assert && assert( options ); // these are options provided to HSlider, not optional for this inner type

    var thisNode = this;

    // rectangle
    var arcWidth = 0.25 * options.thumbSize.width;
    Rectangle.call( thisNode,
      -options.thumbSize.width / 2, -options.thumbSize.height / 2,
      options.thumbSize.width, options.thumbSize.height,
      arcWidth, arcWidth,
      {
        fill: options.enabledProperty.get() ? options.thumbFillEnabled : options.thumbFillDisabled,
        stroke: options.thumbStroke,
        lineWidth: options.thumbLineWidth,
        focusable: true
      } );

    // vertical line down the center
    var centerLineYMargin = 3;
    thisNode.addChild( new Path( Shape.lineSegment(
        0, -( options.thumbSize.height / 2 ) + centerLineYMargin,
        0, ( options.thumbSize.height / 2 ) - centerLineYMargin ),
      { stroke: options.thumbCenterLineStroke } ) );

    // highlight thumb on pointer over
    thisNode.addInputListener( new ButtonListener( {
      over: function( event ) {
        if ( options.enabledProperty.get() ) { thisNode.fill = options.thumbFillHighlighted; }
      },
      up: function( event ) {
        if ( options.enabledProperty.get() ) { thisNode.fill = options.thumbFillEnabled; }
      }
    } ) );

    // @private enable/disable the look of the thumb
    this.enabledObserver = function( enabled ) {
      thisNode.fill = enabled ? options.thumbFillEnabled : options.thumbFillDisabled;
    };
    this.enabledProperty = options.enabledProperty; // @private
    this.enabledProperty.link( this.enabledObserver ); // must be unlinked in dispose
  }

  inherit( Rectangle, ThumbNode, {

    // Ensures that this object is eligible for GC.
    dispose: function() {
      this.enabledProperty.unlink( this.enabledObserver );
    }
  } );

  return HSlider;
} );<|MERGE_RESOLUTION|>--- conflicted
+++ resolved
@@ -42,14 +42,9 @@
       trackFill: 'white',
       trackStroke: 'black',
       trackLineWidth: 1,
-<<<<<<< HEAD
-      // thumb
-      thumbNode: null, // node for the thumb.  thumbSize, thumbStroke, thumbLineWidth, and thumbCenterLineStroke become irrelevant.
-=======
       // {Node} optional thumb, replaces the default. Client is responsible for highlighting and disabling. Centered in the track.
       thumbNode: null,
       // default thumb (ignored if thumbNode is provided)
->>>>>>> 3274a509
       thumbSize: new Dimension2( 22, 45 ),
       thumbFillEnabled: 'rgb(50,145,184)',
       thumbFillHighlighted: 'rgb(71,207,255)',
@@ -111,27 +106,9 @@
     } );
     thisSlider.track.addInputListener( trackHandler );
 
-<<<<<<< HEAD
-    // assign desired thumb
-    var thumb = options.thumbNode;
-
-    // create default if thumb node not passed in
-    if( !( thumb instanceof Node ) ){
-      // thumb, points up
-      var arcWidth = 0.25 * options.thumbSize.width;
-      var thumbFill = options.enabledProperty.get() ? options.thumbFillEnabled : options.thumbFillDisabled;
-      thumb = new Rectangle( -options.thumbSize.width / 2, -options.thumbSize.height / 2, options.thumbSize.width, options.thumbSize.height, arcWidth, arcWidth,
-        { cursor: options.cursor, fill: thumbFill, stroke: options.thumbStroke, lineWidth: options.thumbLineWidth } );
-      var centerLineYMargin = 3;
-      thumb.addChild( new Path( Shape.lineSegment( 0, -( options.thumbSize.height / 2 ) + centerLineYMargin, 0, ( options.thumbSize.height / 2 ) - centerLineYMargin ), { stroke: options.thumbCenterLineStroke } ) );
-    }
-
-    // add the thumb
-=======
     // thumb
     var thumb = options.thumbNode || new ThumbNode( options );
     thisSlider.thumb = thumb; // must be disposed of
->>>>>>> 3274a509
     thumb.centerY = thisSlider.track.centerY;
     thisSlider.addChild( thumb );
 
